fragment:
  tone_row: [B, A#, G, C#, D#, C, D, A, F#, E, G#, F]
  groups:
    - n_melodic_lines: 1
      n_tone_row_instances: 1
    - n_melodic_lines: 3
      n_tone_row_instances: 3
  meter_numerator: 4
  meter_denominator: 4
  n_measures: 4
  line_ids: [1, 2, 3, 4]
  upper_line_highest_note: E6
  upper_line_lowest_note: E4
  pauses_fraction: 0.0

scoring_sets:
  - name: default
    scoring_functions:
      - name: absence_of_doubled_pitch_classes
        weights:
          0.0: 1.0
      - name: absence_of_simultaneous_skips
        weights:
          0.0: 1.0
      - name: absence_of_voice_crossing
        weights:
          0.0: 1.0
      - name: cadence_duration
        weights:
          0.0: 1.0
        max_duration: 4.0
        last_sonority_weight: 0.9
        last_notes_weight: 0.1
      - name: climax_explicity
        weights:
          0.0: 1.0
        height_penalties:
          2: 1.0
          3: 0.8
          4: 0.6
          5: 0.5
          6: 0.4
          7: 0.3
          8: 0.2
          9: 0.1
          10: 0.0
        duplication_penalty: 0.5
      - name: consistency_of_rhythm_with_meter
        weights:
          0.0: 1.0
        consistent_patterns:
          - [6.0]
          - [4.0]
          - [3.0, 1.0]
          - [3.0, 0.75, 0.25]
          - [3.0, 0.5, 0.5]
          - [3.0, 0.5, 0.25, 0.25]
          - [3.0, 0.25, 0.25, 0.25, 0.25]
          - [2.0, 4.0]
          - [2.0, 2.0]
          - [2.0, 1.5, 0.5]
          - [2.0, 1.5, 0.25, 0.25]
          - [2.0, 1.0, 1.0]
          - [2.0, 1.0, 0.75, 0.25]
          - [2.0, 1.0, 0.5, 0.5]
          - [2.0, 1.0, 0.5, 0.25, 0.25]
          - [2.0, 1.0, 0.25, 0.25, 0.25, 0.25]
          - [2.0, 0.75, 0.75, 0.5]
          - [2.0, 0.75, 0.5, 0.25, 0.25, 0.25]
          - [2.0, 0.75, 0.25, 0.25, 0.25, 0.25, 0.25]
          - [2.0, 0.5, 0.5, 0.5, 0.5]
          - [2.0, 0.5, 0.5, 0.5, 0.25, 0.25]
          - [2.0, 0.5, 0.25, 0.25, 0.5, 0.25, 0.25]
          - [2.0, 0.5, 0.25, 0.25, 0.25, 0.25, 0.25, 0.25]
          - [2.0, 0.25, 0.25, 0.25, 0.25, 0.25, 0.25, 0.25, 0.25]
          - [1.5, 0.5, 1.5, 0.5]
          - [1.5, 0.5, 1.5, 0.25, 0.25]
          - [1.5, 0.5, 1.0, 1.0]
          - [1.5, 0.5, 1.0, 0.75, 0.25]
          - [1.5, 0.5, 1.0, 0.5, 0.5]
          - [1.5, 0.5, 1.0, 0.5, 0.25, 0.25]
          - [1.5, 0.5, 1.0, 0.25, 0.25, 0.25, 0.25]
          - [1.5, 0.5, 0.5, 0.5, 0.5, 0.5]
          - [1.5, 0.5, 0.5, 0.5, 0.5, 0.25, 0.25]
          - [1.5, 0.5, 0.5, 0.25, 0.25, 0.5, 0.25 0.25]
          - [1.5, 0.5, 0.25, 0.25, 0.25, 0.25, 0.25, 0.25, 0.25, 0.25]
          - [1.5, 0.25, 0.25, 1.5, 0.5]
          - [1.5, 0.25, 0.25, 1.5, 0.25, 0.25]
          - [1.5, 0.25, 0.25, 1.0, 1.0]
          - [1.5, 0.25, 0.25, 1.0, 0.75, 0.25]
          - [1.5, 0.25, 0.25, 1.0, 0.5, 0.5]
          - [1.5, 0.25, 0.25, 1.0, 0.5, 0.25, 0.25]
          - [1.5, 0.25, 0.25, 1.0, 0.25, 0.25, 0.25, 0.25]
          - [1.5, 0.25, 0.25, 0.5, 0.5, 0.5, 0.5]
          - [1.5, 0.25, 0.25, 0.5, 0.5, 0.5, 0.25, 0.25]
          - [1.5, 0.25, 0.25, 0.5, 0.25, 0.25, 0.5, 0.25 0.25]
          - [1.5, 0.25, 0.25, 0.25, 0.25, 0.25, 0.25, 0.25, 0.25, 0.25, 0.25]
          - [1.0, 1.0, 4.0]
          - [1.0, 1.0, 1.0, 1.0]
          - [1.0, 1.0, 1.0, 0.75, 0.25]
          - [1.0, 1.0, 1.0, 0.5, 0.5]
          - [1.0, 1.0, 1.0, 0.5, 0.25, 0.25]
          - [1.0, 1.0, 1.0, 0.25, 0.25, 0.25, 0.25]
          - [1.0, 1.0, 0.5, 0.5, 0.5, 0.5]
          - [1.0, 1.0, 0.5, 0.5, 0.5, 0.25, 0.25]
          - [1.0, 1.0, 0.5, 0.5, 0.25, 0.25, 0.25, 0.25]
          - [1.0, 1.0, 0.5, 0.25, 0.25, 0.25, 0.25, 0.25, 0.25]
          - [1.0, 1.0, 0.25, 0.25, 0.25, 0.25, 0.25, 0.25, 0.25, 0.25]
          - [1.0, 0.5, 0.5, 4.0]
          - [1.0, 0.5, 0.5, 1.0, 1.0]
          - [1.0, 0.5, 0.5, 1.0, 0.75, 0.25]
          - [1.0, 0.5, 0.5, 1.0, 0.5, 0.5]
          - [1.0, 0.5, 0.5, 1.0, 0.5, 0.25, 0.25]
          - [1.0, 0.5, 0.5, 1.0, 0.25, 0.25, 0.25, 0.25]
          - [1.0, 0.5, 0.5, 0.75, 0.25, 1.0]
          - [1.0, 0.5, 0.5, 0.75, 0.25, 0.75, 0.25]
          - [1.0, 0.5, 0.5, 0.75, 0.25, 0.5, 0.5]
          - [1.0, 0.5, 0.5, 0.75, 0.25, 0.5, 0.25, 0.25]
          - [1.0, 0.5, 0.5, 0.75, 0.25, 0.25, 0.25, 0.25, 0.25]
          - [1.0, 0.5, 0.5, 0.5, 0.5, 0.75, 0.25]
          - [1.0, 0.5, 0.5, 0.5, 0.5, 0.5, 0.5]
          - [1.0, 0.5, 0.5, 0.5, 0.5, 0.5, 0.25, 0.25]
          - [1.0, 0.5, 0.5, 0.5, 0.5, 0.25, 0.25, 0.25, 0.25]
          - [1.0, 0.5, 0.5, 0.5, 0.25, 0.25, 0.25, 0.25, 0.25, 0.25]
          - [1.0, 0.5, 0.5, 0.25, 0.25, 0.25, 0.25, 0.25, 0.25, 0.25, 0.25]
          - [1.0, 0.5, 0.25, 0.25, 0.25, 0.25, 0.25, 0.25, 0.25, 0.25, 0.25, 0.25]
          - [1.0, 0.25, 0.25, 0.25, 0.25, 0.25, 0.25, 0.25, 0.25, 0.25, 0.25, 0.25, 0.25]
      - name: dissonances_preparation_and_resolution
        weights:
          0.0: 1.0
        n_semitones_to_pt_and_ngh_preparation_penalty:
          -11: 0.9
          -10: 0.8
          -9: 0.7
          -8: 0.6
          -7: 0.5
          -6: 0.4
          -5: 0.3
          -4: 0.2
          -3: 0.1
          -2: 0.0
          -1: 0.0
          0: 0.0
          1: 0.0
          2: 0.0
          3: 0.1
          4: 0.2
          5: 0.3
          6: 0.4
          7: 0.5
          8: 0.6
          9: 0.7
          10: 0.8
          11: 0.9
        n_semitones_to_pt_and_ngh_resolution_penalty:
          -11: 0.9
          -10: 0.8
          -9: 0.7
          -8: 0.6
          -7: 0.5
          -6: 0.4
          -5: 0.3
          -4: 0.2
          -3: 0.1
          -2: 0.0
          -1: 0.0
          0: 0.0
          1: 0.0
          2: 0.0
          3: 0.1
          4: 0.2
          5: 0.3
          6: 0.4
          7: 0.5
          8: 0.6
          9: 0.7
          10: 0.8
          11: 0.9
        n_semitones_to_suspension_resolution_penalty:
          -10: 0.9
          -9: 0.8
          -8: 0.7
          -7: 0.6
          -6: 0.5
          -5: 0.4
          -4: 0.3
          -3: 0.2
          -2: 0.1
          -1: 0.0
          0: 0.1
          1: 0.2
          2: 0.3
          3: 0.4
          4: 0.5
          5: 0.6
          6: 0.7
          7: 0.8
          8: 0.9
      - name: harmony_dynamic
        weights:
          0.0: 1.0
        regular_positions:
          - name: downbeat
            denominator: 4
            remainder: 0
          - name: middle
            denominator: 4
            remainder: 2
        ad_hoc_positions:
          - name: beginning
            time: 0
          - name: ending
            time: -0.01
        ranges:
          downbeat: [0.75, 1.0]
          middle: [0.5, 0.8]
          beginning: [0.8, 1.0]
          ending: [0.9, 1.0]
          default: [0.1, 0.8]
        n_semitones_to_stability:
          0: 1.0
          1: 0.2
          2: 0.2
          3: 0.7
          4: 0.8
          5: 0.5
          6: 0.0
          7: 0.9
          8: 0.6
          9: 0.6
          10: 0.2
          11: 0.2
      - name: rhythmic_homogeneity
        weights:
          0.0: 1.0
      - name: smoothness_of_voice_leading
        weights:
          0.0: 1.0
        penalty_deduction_per_line: 0.2
        n_semitones_to_penalty:
          0: 0.2
          1: 0.0
          2: 0.0
          3: 0.1
          4: 0.2
          5: 0.3
          6: 0.4
          7: 0.5
          8: 0.6
          9: 0.7
          10: 0.8
          11: 0.9
          12: 1.0
      - name: stackability
        weights:
          0.0: 1.0
        n_semitones_to_penalty:
          0: 0.0
          1: 0.0
          2: 0.0
          3: 0.0
          4: 0.0
          5: 0.0
          6: 0.0
          7: 0.2
          8: 0.4
          9: 0.6
          10: 0.8
          11: 0.9
          12: 1.0

evaluation:
  scoring_sets:
    - default

optimization:
  n_iterations: 50
  n_trials_per_iteration: 1000
  default_n_transformations_per_trial: 2
  n_transformations_increment: 1
  max_n_transformations_per_trial: 5
  beam_width: 5
  transformation_probabilities:
    duration_change: 0.7
<<<<<<< HEAD
    pause_shift: 0.075
=======
    pause_shift: 0.0
>>>>>>> 7b085f40
    inversion: 0.075
    reversion: 0.075
    rotation: 0.075
    transposition: 0.075
  max_rotation: 2
  max_transposition_in_semitones: 3
  paralleling_params:
    n_processes: null

rendering:
  dir: outputs
  common:
    beat_in_seconds: 0.5
    opening_silence_in_seconds: 1.0
    trailing_silence_in_seconds: 1.0
  midi:
    instruments:
      1: 0
      2: 0
      3: 0
      4: 0
    velocity: 100
  sinethesizer:
    instruments:
      1: additive_mellow_pipe
      2: additive_mellow_pipe
      3: additive_mellow_pipe
      4: additive_mellow_pipe
    effects:
      1: '[{"name": "panning", "left_volume_ratio": 1.0, "right_volume_ratio": 0.9}, {"name": "haas", "location": -0.125, "max_channel_delay": 0.02}]'
      2: '[{"name": "panning", "left_volume_ratio": 0.8, "right_volume_ratio": 1.0}, {"name": "haas", "location": 0.25, "max_channel_delay": 0.02}]'
      3: '[{"name": "panning", "left_volume_ratio": 1.0, "right_volume_ratio": 0.8}, {"name": "haas", "location": -0.25, "max_channel_delay": 0.02}]'
      4: '[{"name": "panning", "left_volume_ratio": 0.9, "right_volume_ratio": 1.0}, {"name": "haas", "location": 0.125, "max_channel_delay": 0.02}]'
    velocity: 1.0<|MERGE_RESOLUTION|>--- conflicted
+++ resolved
@@ -282,11 +282,7 @@
   beam_width: 5
   transformation_probabilities:
     duration_change: 0.7
-<<<<<<< HEAD
-    pause_shift: 0.075
-=======
     pause_shift: 0.0
->>>>>>> 7b085f40
     inversion: 0.075
     reversion: 0.075
     rotation: 0.075
